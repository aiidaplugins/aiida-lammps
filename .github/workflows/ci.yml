name: CI

<<<<<<< HEAD
on: [push, pull_request]
=======
on:
  push:
  pull_request:
>>>>>>> 27a5b03f

jobs:
  pre-commit:
    runs-on: ubuntu-latest

    steps:
      - uses: actions/checkout@v3.3.0
      - name: Set up Python
        uses: actions/setup-python@v4.5.0
        with:
          python-version: "3.8"
      - name: Make sure virtualevn>20 is installed, which will yield newer pip and posibility to pin pip version.
        run: pip install virtualenv>20
      - name: Install Tox
        run: pip install tox
      - name: Run pre-commit in Tox
        run: tox -e pre-commit


  tests:
    timeout-minutes: 30

    strategy:
      fail-fast: false
      matrix:
        include:
          - python-version: "3.8"
            lammps-version: "2020.03.03"
          - python-version: "3.8"
            lammps-version: "2020.12.24"
          - python-version: "3.9"
            lammps-version: "2020.12.24"
          - python-version: "3.9"
            lammps-version: "2020.03.03"
          - python-version: "3.10"
            lammps-version: "2021.09.29"

    runs-on: ubuntu-latest

    services:
      postgres:
        image: postgres:12
        env:
          POSTGRES_DB: test_lammps
          POSTGRES_PASSWORD: ""
          POSTGRES_HOST_AUTH_METHOD: trust
        options: >-
          --health-cmd pg_isready
          --health-interval 10s
          --health-timeout 5s
          --health-retries 5
        ports:
          - 5432:5432
      rabbitmq:
        image: rabbitmq:latest
        ports:
          - 5672:5672

    steps:
      - uses: actions/checkout@v3.3.0

      - name: Setup conda
        uses: s-weigand/setup-conda@v1.1.1
        with:
          # update-conda: true
          python-version: ${{ matrix.python-version }}
          conda-channels: conda-forge

      - name: install lammps
        run: conda install -y lammps==${{ matrix.lammps-version }}

      - name: Make sure virtualevn>20 is installed, which will yield newer pip and posibility to pin pip version.
        run: pip install virtualenv>20
      - name: Install Tox
        run: pip install tox

      - name: Run pytest
        run: |
          tox -e ${{ matrix.python-version }}-aiida_lammps -- tests/ --cov=./aiida_lammps --cov-append --cov-report=xml --cov-report=term-missing

      - name: Upload to Codecov
        if: matrix.python-version == 3.8
        uses: codecov/codecov-action@v3
        with:
          name: pytests-lammps
          flags: pytests
          fail_ci_if_error: true<|MERGE_RESOLUTION|>--- conflicted
+++ resolved
@@ -1,12 +1,7 @@
 name: CI
 
-<<<<<<< HEAD
 on: [push, pull_request]
-=======
-on:
-  push:
-  pull_request:
->>>>>>> 27a5b03f
+
 
 jobs:
   pre-commit:
