name: CD

on:
  push:
    tags:
      - "v[0-9]+.[0-9]+.[0-9]+*"

jobs:
  pre-commit:
    runs-on: ubuntu-latest

    steps:
      - uses: actions/checkout@v3.3.0
      - name: Set up Python
        uses: actions/setup-python@v4.5.0
        with:
          python-version: "3.8"
      - name: Upgrade pip
        run: pip install --upgrade pip
      - name: Install AiiDA-LAMMPS
        run: pip install pre-commit
      - name: Run pre-commit
        run: pre-commit run --all-files || ( git diff; git status; exit 1; )

  tests:
    timeout-minutes: 30

    strategy:
      fail-fast: false
      matrix:
        include:
          - python-version: "3.8"
            lammps-version: "2020.12.24"
            backend: django
          - python-version: "3.8"
            lammps-version: "2020.12.24"
            backend: sqlalchemy
          - python-version: "3.9"
            lammps-version: "2020.12.24"
            backend: django
          - python-version: "3.10"
            lammps-version: "2021.09.29"
            backend: django

    runs-on: ubuntu-latest

    services:
      postgres:
        image: postgres:12
        env:
          POSTGRES_DB: test_${{ matrix.backend }}
          POSTGRES_PASSWORD: ""
          POSTGRES_HOST_AUTH_METHOD: trust
        options: >-
          --health-cmd pg_isready
          --health-interval 10s
          --health-timeout 5s
          --health-retries 5
        ports:
          - 5432:5432
      rabbitmq:
        image: rabbitmq:latest
        ports:
          - 5672:5672

    steps:
<<<<<<< HEAD
      - uses: actions/checkout@v3.3.0

      - name: Setup conda
        uses: s-weigand/setup-conda@v1.1.1
        with:
          # update-conda: true
          python-version: ${{ matrix.python-version }}
          conda-channels: conda-forge

      - name: install lammps
        run: conda install -y lammps==${{ matrix.lammps-version }}

      - name: Upgrade pip
        run: |
          pip install --upgrade pip wheel
          pip --version

      - name: Installation
        run: |
          pip install -e .[testing,pre-commit]
          reentry scan

      - name: Run pytest
        run: |
          pytest  --lammps-exec lmp_serial --cov=aiida_lammps --cov-report=xml --cov-report=term-missing

      - name: Upload to Codecov
        if: matrix.python-version == 3.8
        uses: codecov/codecov-action@v3
        with:
          name: pytests-lammps
          flags: pytests
          file: ./coverage.xml
          fail_ci_if_error: true
=======
    - uses: actions/checkout@v2

    - name: Setup conda
      uses: s-weigand/setup-conda@v1
      with:
        # update-conda: true
        python-version: ${{ matrix.python-version }}
        conda-channels: conda-forge

    - name: install lammps
      run: conda install -y lammps==${{ matrix.lammps-version }}

    - name: Upgrade pip
      run: |
        pip install --upgrade pip wheel
        pip --version

    - name: Installation
      run: |
        pip install -e .[testing,pre-commit]

    - name: Run pytest
      run: |
        pytest  --lammps-exec lmp_serial --cov=aiida_lammps --cov-report=xml --cov-report=term-missing

    - name: Upload to Codecov
      if: matrix.python-version == 3.8
      uses: codecov/codecov-action@v1
      with:
        name: pytests-lammps
        flags: pytests
        file: ./coverage.xml
        fail_ci_if_error: true
>>>>>>> c49691b7

  publish:
    name: Publish to PyPi
    needs: [pre-commit, tests]
    if: github.event_name == 'push' && startsWith(github.event.ref, 'refs/tags')
    runs-on: ubuntu-latest
    steps:
      - name: Checkout source
        uses: actions/checkout@v3.3.0
      - name: Set up Python 3.8
        uses: actions/setup-python@v4.5.0
        with:
          python-version: "3.8"
      - name: install flit
        run: |
          pip install flit~=3.4
      - name: Build and publish
        run: |
          flit publish
        env:
          FLIT_USERNAME: __token__
          FLIT_PASSWORD: ${{ secrets.PYPI_KEY }}<|MERGE_RESOLUTION|>--- conflicted
+++ resolved
@@ -64,7 +64,6 @@
           - 5672:5672
 
     steps:
-<<<<<<< HEAD
       - uses: actions/checkout@v3.3.0
 
       - name: Setup conda
@@ -85,7 +84,6 @@
       - name: Installation
         run: |
           pip install -e .[testing,pre-commit]
-          reentry scan
 
       - name: Run pytest
         run: |
@@ -99,41 +97,6 @@
           flags: pytests
           file: ./coverage.xml
           fail_ci_if_error: true
-=======
-    - uses: actions/checkout@v2
-
-    - name: Setup conda
-      uses: s-weigand/setup-conda@v1
-      with:
-        # update-conda: true
-        python-version: ${{ matrix.python-version }}
-        conda-channels: conda-forge
-
-    - name: install lammps
-      run: conda install -y lammps==${{ matrix.lammps-version }}
-
-    - name: Upgrade pip
-      run: |
-        pip install --upgrade pip wheel
-        pip --version
-
-    - name: Installation
-      run: |
-        pip install -e .[testing,pre-commit]
-
-    - name: Run pytest
-      run: |
-        pytest  --lammps-exec lmp_serial --cov=aiida_lammps --cov-report=xml --cov-report=term-missing
-
-    - name: Upload to Codecov
-      if: matrix.python-version == 3.8
-      uses: codecov/codecov-action@v1
-      with:
-        name: pytests-lammps
-        flags: pytests
-        file: ./coverage.xml
-        fail_ci_if_error: true
->>>>>>> c49691b7
 
   publish:
     name: Publish to PyPi
