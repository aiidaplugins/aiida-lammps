--- conflicted
+++ resolved
@@ -725,7 +725,6 @@
     assert (tmp_path / BaseLammpsCalculation._INPUT_FILENAME).read_text() == content
 
 
-<<<<<<< HEAD
 @pytest.mark.lammps_call
 @pytest.mark.parametrize(
     "parameters,restart_parameters",
@@ -880,7 +879,8 @@
         .get_scaled_positions(),
         results["trajectories"].get_step_structure(-1).get_ase().get_scaled_positions(),
     ), _msg
-=======
+
+
 def test_lammps_base_settings_invalid(generate_calc_job, aiida_local_code_factory):
     """Test the validation of the ``settings`` input."""
     inputs = {
@@ -908,5 +908,4 @@
     }
 
     _, calc_info = generate_calc_job("lammps.base", inputs)
-    assert calc_info.codes_info[0].cmdline_params[-2:] == ["--option", "value"]
->>>>>>> 28568342
+    assert calc_info.codes_info[0].cmdline_params[-2:] == ["--option", "value"]