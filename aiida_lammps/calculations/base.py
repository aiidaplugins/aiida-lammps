--- conflicted
+++ resolved
@@ -41,18 +41,7 @@
         "parser_name": "lammps.base",
     }
 
-<<<<<<< HEAD
     _POTENTIAL_FILENAME = "potential.dat"
-=======
-    _DEFAULT_OUTPUT_FILENAME = "lammps.out"
-    _DEFAULT_TRAJECTORY_FILENAME = "aiida_lammps.trajectory.dump"
-    _DEFAULT_VARIABLES_FILENAME = "aiida_lammps.yaml"
-    _DEFAULT_RESTART_FILENAME = "lammps.restart"
-    _DEFAULT_POTENTIAL_FILENAME = "potential.dat"
-    _DEFAULT_READ_RESTART_FILENAME = "aiida_lammps.restart"
-
-    _DEFAULT_PARSER = "lammps.base"
->>>>>>> 22cf69c0
 
     # In restarts, will not copy but use symlinks
     _default_symlink_usage = True
@@ -114,14 +103,6 @@
             default=cls._DEFAULT_VARIABLES["output_filename"],
         )
         spec.input(
-<<<<<<< HEAD
-            "metadata.options.logfile_filename",
-            valid_type=str,
-            default=cls._DEFAULT_VARIABLES["logfile_filename"],
-        )
-        spec.input(
-=======
->>>>>>> 22cf69c0
             "metadata.options.variables_filename",
             valid_type=str,
             default=cls._DEFAULT_VARIABLES["variables_filename"],
@@ -180,7 +161,6 @@
             invalidates_cache=True,
         )
         spec.exit_code(
-<<<<<<< HEAD
             302,
             "ERROR_STDOUT_FILE_MISSING",
             message="the stdout output file was not found",
@@ -199,11 +179,6 @@
             305,
             "ERROR_LOG_FILE_MISSING",
             message="the file with the lammps log was not found",
-=======
-            351,
-            "ERROR_OUTFILE_MISSING",
-            message="the file with the lammps output was not found",
->>>>>>> 22cf69c0
             invalidates_cache=True,
         )
         spec.exit_code(
