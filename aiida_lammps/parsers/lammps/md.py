import os
from aiida.parsers.parser import Parser
from aiida.parsers.exceptions import OutputParsingError
from aiida.orm import DataFactory

from aiida_lammps import __version__ as aiida_lammps_version
from aiida_lammps.common.raw_parsers import read_lammps_trajectory, get_units_dict
from aiida_lammps.utils import aiida_version, cmp_version

ArrayData = DataFactory('array')
ParameterData = DataFactory('parameter')
TrajectoryData = DataFactory('array.trajectory')


class MdParser(Parser):
    """
    Simple Parser for LAMMPS.
    """

    def __init__(self, calc):
        """
        Initialize the instance of LammpsParser
        """
        super(MdParser, self).__init__(calc)

    def parse_with_retrieved(self, retrieved):
        """
        Parses the datafolder, stores results.
        """

        # suppose at the start that the job is successful
        successful = True

        # select the folder object
        # Check that the retrieved folder is there
        try:
            out_folder = retrieved[self._calc._get_linkname_retrieved()]
            temporary_folder = retrieved[self.retrieved_temporary_folder_key]
        except KeyError:
            self.logger.error("No retrieved folder found")
            return False, ()

        if aiida_version() < cmp_version('1.0.0a1'):
            get_temp_path = temporary_folder.get_abs_path
        else:
            get_temp_path = lambda x: os.path.join(temporary_folder, x)

        # check what is inside the folder
        list_of_files = out_folder.get_folder_list()

        # OUTPUT file should exist
        if not self._calc._OUTPUT_FILE_NAME in list_of_files:
            successful = False
            self.logger.error("Output file not found")
            return successful, ()

        # Get file and do the parsing
        outfile = out_folder.get_abs_path(self._calc._OUTPUT_FILE_NAME)
<<<<<<< HEAD
        output_trajectory = get_temp_path(self._calc._OUTPUT_TRAJECTORY_FILE_NAME)
=======

        if aiida_version() < cmp_version('1.0.0a1'):
            output_trajectory = temporary_folder.get_abs_path(self._calc._OUTPUT_TRAJECTORY_FILE_NAME)
        else:
            output_trajectory = os.path.join(temporary_folder, self._calc._OUTPUT_TRAJECTORY_FILE_NAME)
>>>>>>> ec6e6c18

        timestep = self._calc.inp.parameters.dict.timestep
        positions, step_ids, cells, symbols, time = read_lammps_trajectory(output_trajectory, timestep=timestep)

        # look at warnings
        with open(out_folder.get_abs_path(self._calc._SCHED_ERROR_FILE)) as f:
            warnings = f.read().splitlines()

        # ====================== prepare the output node ======================

        # save the outputs
        new_nodes_list = []

        # save trajectory into node
        try:
            trajectory_data = TrajectoryData()
            trajectory_data.set_trajectory(step_ids, cells, symbols, positions, times=time)
            new_nodes_list.append(('trajectory_data', trajectory_data))
        except KeyError: # keys not found in json
            pass

        # add the dictionary with warnings
        param_dict = {'warnings': warnings,
                      "parser_class": self.__class__.__name__,
                      "parser_version": aiida_lammps_version}
<<<<<<< HEAD
        # add units used
        with open(get_temp_path(self._calc._INPUT_UNITS)) as f:
            units = f.readlines()[0].strip()
        param_dict.update(get_units_dict(units, ["distance", "time"]))

=======
        # param_dict.update(get_units_dict('metal', ["energy", "force"]))
>>>>>>> ec6e6c18
        # TODO return energies per step

        new_nodes_list.append((self.get_linkname_outparams(), ParameterData(dict=param_dict)))

        return successful, new_nodes_list
<|MERGE_RESOLUTION|>--- conflicted
+++ resolved
@@ -56,15 +56,7 @@
 
         # Get file and do the parsing
         outfile = out_folder.get_abs_path(self._calc._OUTPUT_FILE_NAME)
-<<<<<<< HEAD
         output_trajectory = get_temp_path(self._calc._OUTPUT_TRAJECTORY_FILE_NAME)
-=======
-
-        if aiida_version() < cmp_version('1.0.0a1'):
-            output_trajectory = temporary_folder.get_abs_path(self._calc._OUTPUT_TRAJECTORY_FILE_NAME)
-        else:
-            output_trajectory = os.path.join(temporary_folder, self._calc._OUTPUT_TRAJECTORY_FILE_NAME)
->>>>>>> ec6e6c18
 
         timestep = self._calc.inp.parameters.dict.timestep
         positions, step_ids, cells, symbols, time = read_lammps_trajectory(output_trajectory, timestep=timestep)
@@ -90,15 +82,12 @@
         param_dict = {'warnings': warnings,
                       "parser_class": self.__class__.__name__,
                       "parser_version": aiida_lammps_version}
-<<<<<<< HEAD
+
         # add units used
         with open(get_temp_path(self._calc._INPUT_UNITS)) as f:
             units = f.readlines()[0].strip()
         param_dict.update(get_units_dict(units, ["distance", "time"]))
 
-=======
-        # param_dict.update(get_units_dict('metal', ["energy", "force"]))
->>>>>>> ec6e6c18
         # TODO return energies per step
 
         new_nodes_list.append((self.get_linkname_outparams(), ParameterData(dict=param_dict)))
