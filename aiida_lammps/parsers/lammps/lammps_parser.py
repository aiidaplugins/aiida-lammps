"""
Base parser for LAMMPS calculations.

It takes care of parsing the log.lammps file, the trajectory file and the
yaml file with the final value of the variables printed in the ``thermo_style``.
"""
<<<<<<< HEAD
import glob
import os
from typing import Union
=======
import time
>>>>>>> 28568342

from aiida import orm
from aiida.common import exceptions
from aiida.parsers.parser import Parser
import numpy as np

from aiida_lammps.common.raw_parsers import parse_final_data, parse_logfile
from aiida_lammps.data.trajectory import LammpsTrajectory


class LAMMPSBaseParser(Parser):
    """
    Base parser for LAMMPS calculations.

    It takes care of parsing the log.lammps file, the trajectory file and the
    yaml file with the final value of the variables printed in the
    ``thermo_style``.
    """

    def __init__(self, node):
        """Initialize the parser"""
        # pylint: disable=useless-super-delegation
        super().__init__(node)

    def parse(self, **kwargs):
        """
        Parse the files produced by lammps.

        It takes care of parsing the log.lammps file, the trajectory file and the
        yaml file with the final value of the variables printed in the
        ``thermo_style``.
        """
        # pylint: disable=too-many-return-statements, too-many-locals

        # Get the input parameters to see if one needs to parse the restart file
        if "parameters" in self.node.inputs:
            parameters = self.node.inputs.parameters.get_dict()
        else:
            parameters = {}
        if "settings" in self.node.inputs:
            settings = self.node.inputs.settings.get_dict()
        else:
            settings = {}

        try:
            out_folder = self.retrieved
        except exceptions.NotExistent:
            return self.exit_codes.ERROR_NO_RETRIEVED_FOLDER

        list_of_files = out_folder.base.repository.list_object_names()

        # check log file
        logfile_filename = self.node.get_option("logfile_filename")
        if logfile_filename not in list_of_files:
            return self.exit_codes.ERROR_LOG_FILE_MISSING
        parsed_data = parse_logfile(
            file_contents=self.node.outputs.retrieved.base.repository.get_object_content(
                logfile_filename
            )
        )
        if parsed_data is None:
            return self.exit_codes.ERROR_PARSING_LOGFILE

        global_data = parsed_data["global"]
        arrays = parsed_data["time_dependent"]
<<<<<<< HEAD
=======
        results = {"compute_variables": global_data}

        if "total_wall_time" in global_data:
            try:
                parsed_time = time.strptime(global_data["total_wall_time"], "%H:%M:%S")
            except ValueError:
                pass
            else:
                total_wall_time_seconds = (
                    parsed_time.tm_hour * 3600
                    + parsed_time.tm_min * 60
                    + parsed_time.tm_sec
                )
                global_data["total_wall_time_seconds"] = total_wall_time_seconds

>>>>>>> 28568342
        # check final variable file
        final_variables = None
        variables_filename = self.node.get_option("variables_filename")
        if variables_filename not in list_of_files:
            if "script" not in self.node.inputs:
                return self.exit_codes.ERROR_FINAL_VARIABLE_FILE_MISSING
        else:
            final_variables = parse_final_data(
                file_contents=self.node.outputs.retrieved.base.repository.get_object_content(
                    variables_filename
                )
            )
            if final_variables is None:
                return self.exit_codes.ERROR_PARSING_FINAL_VARIABLES

            results.update(**final_variables)

        # Expose the results from the log.lammps outputs
        self.out("results", orm.Dict(results))

        # Get the time-dependent outputs exposed as an ArrayData
        time_dependent_computes = orm.ArrayData()

        for key, value in arrays.items():
            _data = [val if val is not None else np.nan for val in value]
            time_dependent_computes.set_array(key, np.array(_data))

        self.out("time_dependent_computes", time_dependent_computes)

        # check trajectory file
        trajectory_filename = self.node.get_option("trajectory_filename")
        if trajectory_filename not in list_of_files:
            if "script" not in self.node.inputs:
                return self.exit_codes.ERROR_TRAJECTORY_FILE_MISSING
        else:
            with self.node.outputs.retrieved.base.repository.open(
                trajectory_filename
            ) as handle:
                lammps_trajectory = LammpsTrajectory(handle)

            self.out("trajectories", lammps_trajectory)
            self.out("structure", lammps_trajectory.get_step_structure(-1))

        # check stdout
        if self.node.get_option("scheduler_stdout") not in list_of_files:
            return self.exit_codes.ERROR_STDOUT_FILE_MISSING

        # check stderr
        if self.node.get_option("scheduler_stderr") not in list_of_files:
            return self.exit_codes.ERROR_STDERR_FILE_MISSING

        if "restart" in parameters and settings.get("store_restart", False):
            self.parse_restartfile(
                parameters=parameters,
                list_of_files=list_of_files,
                temp_folder=kwargs.get("retrieved_temporary_folder", None),
            )
        return None

    def parse_restartfile(
        self,
        parameters: dict,
        list_of_files: list,
        temp_folder: Union[os.PathLike, str, None],
    ):
        """
        Parse the restartfile generated by ``LAMPPS`` and store it as a node in the database.

        ``LAMPPS`` can produce several restartfiles, where some are
        """
        restart_filename = self.node.get_option("restart_filename")

        restart_found = False

        if parameters.get("restart", {}).get("print_final", False):
            if restart_filename in list_of_files:
                with self.node.outputs.retrieved.base.repository.open(
                    restart_filename,
                    mode="rb",
                ) as handle:
                    restart_file = orm.SinglefileData(handle)
                self.out("restartfile", restart_file)
                restart_found = True

        if (
            parameters.get("restart", {}).get("print_intermediate", False)
            and not restart_found
            and temp_folder
        ):

            restartfiles = glob.glob(f"{temp_folder}/{restart_filename}*")
            if restartfiles:
                latest_file = restartfiles[
                    np.array(
                        [
                            int(
                                entry.replace(
                                    f"{temp_folder}/{restart_filename}", ""
                                ).replace(".", "")
                            )
                            for entry in restartfiles
                        ]
                    ).argmax()
                ]
                with open(os.path.join(temp_folder, latest_file), mode="rb") as handle:
                    restart_file = orm.SinglefileData(handle)
                self.out("restartfile", restart_file)
            else:
                return self.exit_codes.ERROR_RESTART_FILE_MISSING

        if not restart_found:
            return self.exit_codes.ERROR_CALCULATION_DID_NOT_FINISH<|MERGE_RESOLUTION|>--- conflicted
+++ resolved
@@ -4,13 +4,10 @@
 It takes care of parsing the log.lammps file, the trajectory file and the
 yaml file with the final value of the variables printed in the ``thermo_style``.
 """
-<<<<<<< HEAD
 import glob
 import os
+import time
 from typing import Union
-=======
-import time
->>>>>>> 28568342
 
 from aiida import orm
 from aiida.common import exceptions
@@ -76,8 +73,6 @@
 
         global_data = parsed_data["global"]
         arrays = parsed_data["time_dependent"]
-<<<<<<< HEAD
-=======
         results = {"compute_variables": global_data}
 
         if "total_wall_time" in global_data:
@@ -93,7 +88,6 @@
                 )
                 global_data["total_wall_time_seconds"] = total_wall_time_seconds
 
->>>>>>> 28568342
         # check final variable file
         final_variables = None
         variables_filename = self.node.get_option("variables_filename")
