"""
Base parser for LAMMPS calculations.

It takes care of parsing the lammps.out file, the trajectory file and the
yaml file with the final value of the variables printed in the ``thermo_style``.
"""
import glob
import os
import time
from typing import Union

from aiida import orm
from aiida.common import exceptions
from aiida.parsers.parser import Parser
import numpy as np

from aiida_lammps.data.trajectory import LammpsTrajectory
<<<<<<< HEAD
from aiida_lammps.parsers.parse_raw import (
    parse_final_data,
    parse_logfile,
    parse_output_file,
)
=======
from aiida_lammps.parsers.parse_raw import parse_final_data, parse_outputfile
>>>>>>> 22cf69c0


class LammpsBaseParser(Parser):
    """
    Base parser for LAMMPS calculations.

    It takes care of parsing the lammps.out file, the trajectory file and the
    yaml file with the final value of the variables printed in the
    ``thermo_style``.
    """

    def __init__(self, node):
        """Initialize the parser"""
        # pylint: disable=useless-super-delegation
        super().__init__(node)

    def parse(self, **kwargs):
        """
        Parse the files produced by lammps.

        It takes care of parsing the lammps.out file, the trajectory file and the
        yaml file with the final value of the variables printed in the
        ``thermo_style``.
        """
        # pylint: disable=too-many-return-statements, too-many-locals

        # Get the input parameters to see if one needs to parse the restart file
        if "parameters" in self.node.inputs:
            parameters = self.node.inputs.parameters.get_dict()
        else:
            parameters = {}
        if "settings" in self.node.inputs:
            settings = self.node.inputs.settings.get_dict()
        else:
            settings = {}

        try:
            out_folder = self.retrieved
        except exceptions.NotExistent:
            return self.exit_codes.ERROR_NO_RETRIEVED_FOLDER

        list_of_files = out_folder.base.repository.list_object_names()

<<<<<<< HEAD
        # Check the output file
        outputfile_filename = self.node.get_option("output_filename")
        if outputfile_filename not in list_of_files:
            return self.exit_codes.ERROR_OUTPUT_FILE_MISSING
        parsed_output = parse_output_file(
            file_contents=self.node.outputs.retrieved.base.repository.get_object_content(
                outputfile_filename
            )
        )

        if parsed_output["errors"]:
            for entry in parsed_output["errors"]:
                self.logger.error(f"LAMMPS emmitted the error {entry}")
                return self.exit_codes.ERROR_PARSER_DECTECTED_LAMMPS_RUN_ERROR.format(
                    error=entry
                )

        # check log file
        logfile_filename = self.node.get_option("logfile_filename")
        if logfile_filename not in list_of_files:
            return self.exit_codes.ERROR_LOG_FILE_MISSING
        parsed_data = parse_logfile(
=======
        # check output file
        output_filename = self.node.get_option("output_filename")
        if output_filename not in list_of_files:
            return self.exit_codes.ERROR_OUTFILE_MISSING
        parsed_data = parse_outputfile(
>>>>>>> 22cf69c0
            file_contents=self.node.outputs.retrieved.base.repository.get_object_content(
                output_filename
            )
        )
        if parsed_data is None:
            return self.exit_codes.ERROR_PARSING_OUTFILE

        global_data = parsed_data["global"]
        arrays = parsed_data["time_dependent"]
        results = {"compute_variables": global_data}

        _end_file_found = "total_wall_time" in global_data

        if _end_file_found:
            try:
                parsed_time = time.strptime(global_data["total_wall_time"], "%H:%M:%S")
            except ValueError:
                pass
            else:
                total_wall_time_seconds = (
                    parsed_time.tm_hour * 3600
                    + parsed_time.tm_min * 60
                    + parsed_time.tm_sec
                )
                global_data["total_wall_time_seconds"] = total_wall_time_seconds

        if parsed_output["warnings"]:
            global_data["warnings"] = parsed_output["warnings"]
            for entry in parsed_output["warnings"]:
                self.logger.warning(f"LAMMPS emmitted the warning {entry}")

        # check final variable file
        final_variables = None
        variables_filename = self.node.get_option("variables_filename")
        if variables_filename not in list_of_files and _end_file_found:
            return self.exit_codes.ERROR_FINAL_VARIABLE_FILE_MISSING
        final_variables = parse_final_data(
            file_contents=self.node.outputs.retrieved.base.repository.get_object_content(
                variables_filename
            )
        )
        if final_variables is None:
            return self.exit_codes.ERROR_PARSING_FINAL_VARIABLES
<<<<<<< HEAD

        results.update(**final_variables)

        # Check if there is a restartfile present
        if "restart" in parameters:
            _restartfile_name = self.parse_restartfile(
                parameters=parameters,
                list_of_files=list_of_files,
                temp_folder=kwargs.get("retrieved_temporary_folder", None),
            )

            if _restartfile_name:
                results["compute_variables"]["restartfile_name"] = _restartfile_name
            if (
                not _restartfile_name
                and settings.get("store_restart", False)
                and _end_file_found
            ):
                return self.exit_codes.ERROR_RESTART_FILE_MISSING
=======

        results.update(**final_variables)
>>>>>>> 22cf69c0

        # Expose the results from the lammps.out outputs
        self.out("results", orm.Dict(results))

        # Get the time-dependent outputs exposed as an ArrayData
        time_dependent_computes = orm.ArrayData()

        for key, value in arrays.items():
            _data = [val if val is not None else np.nan for val in value]
            time_dependent_computes.set_array(key, np.array(_data))

        self.out("time_dependent_computes", time_dependent_computes)

        # check trajectory file
        trajectory_filename = self.node.get_option("trajectory_filename")
        if trajectory_filename not in list_of_files and _end_file_found:
            return self.exit_codes.ERROR_TRAJECTORY_FILE_MISSING
        with self.node.outputs.retrieved.base.repository.open(
            trajectory_filename
        ) as handle:
            lammps_trajectory = LammpsTrajectory(handle)

        self.out("trajectories", lammps_trajectory)
        self.out("structure", lammps_trajectory.get_step_structure(-1))

        # check stdout
        if self.node.get_option("scheduler_stdout") not in list_of_files:
            return self.exit_codes.ERROR_STDOUT_FILE_MISSING

        # check stderr
        if self.node.get_option("scheduler_stderr") not in list_of_files:
            return self.exit_codes.ERROR_STDERR_FILE_MISSING

        if not _end_file_found:
            return self.exit_codes.ERROR_OUT_OF_WALLTIME

        # Check for the convergence of the calculation
        if (
            "parameters" in self.node.inputs
            and "minimize" in self.node.inputs.parameters.get_dict()
        ):
            self.check_convergence(global_data=global_data)

        return None

    def parse_restartfile(
        self,
        parameters: dict,
        list_of_files: list,
        temp_folder: Union[os.PathLike, str, None],
    ) -> str:
        """
        Parse the restartfile generated by ``LAMMPS`` and store it as a node in the database.

        ``LAMMPS`` can produce several restartfiles, where some are written
        during the simulation at regular intervals, and another that is
        stored at the end of the simulation.

        This function tries to find which of those files are written by ``LAMMPS``
        and then store them in the database as ``orm.SinglefileData``.

        :param parameters: set of variables for the lammps script generation
        :type parameters: dict
        :param list_of_files: list of files retrieved
        :type list_of_files: list
        :param temp_folder: name of the temporary folder where the temporary retrieved are
        :type temp_folder: Union[os.PathLike, str, None]

        :return: Name of the found restartfile
        :rtype: str
        """
        input_restart_filename = self.node.get_option("restart_filename")

        restart_found = False

        restart_filename = ""

        if parameters.get("restart", {}).get("print_final", False):
            if input_restart_filename in list_of_files:
                with self.node.outputs.retrieved.base.repository.open(
                    input_restart_filename,
                    mode="rb",
                ) as handle:
                    restart_file = orm.SinglefileData(handle)
                self.out("restartfile", restart_file)
                restart_found = True
                restart_filename = input_restart_filename

        if (
            parameters.get("restart", {}).get("print_intermediate", False)
            and not restart_found
            and temp_folder
        ):

            restartfiles = glob.glob(f"{temp_folder}/{input_restart_filename}*")

            if restartfiles:

                _files = []
                for entry in restartfiles:
                    try:
                        _files.append(
                            int(
                                entry.replace(
                                    f"{temp_folder}/{input_restart_filename}", ""
                                ).replace(".", "")
                            )
                        )
                    except ValueError:
                        _files.append(0)

                latest_file = os.path.basename(restartfiles[np.array(_files).argmax()])
                restart_filename = latest_file
                with open(os.path.join(temp_folder, latest_file), mode="rb") as handle:
                    restart_file = orm.SinglefileData(handle)
                self.out("restartfile", restart_file)
        return restart_filename

    def check_convergence(self, global_data: dict):
        """Check for the convergence of the calculaiton in the case of a minimization run"""
        _etol = global_data.get("minimization", {}).get(
            "energy_relative_difference", None
        )
        _ftol = global_data.get("minimization", {}).get("force_two_norm", None)
        _stop_criterion = global_data.get("minimization", {}).get(
            "stop_criterion", None
        )

        _input_etol = (
            self.node.inputs.parameters.get_dict()
            .get("minimize", {})
            .get("energy_tolerance", None)
        )
        _input_ftol = (
            self.node.inputs.parameters.get_dict()
            .get("minimize", {})
            .get("force_tolerance", None)
        )

        if _stop_criterion:
            if _stop_criterion.lower() == "force tolerance" and _ftol > _input_ftol:
                raise self.exit_codes.ERROR_FORCE_NOT_CONVERGED
            if _stop_criterion.lower() == "energy tolerance" and _etol > _input_etol:
                raise self.exit_codes.ERROR_ENERGY_NOT_CONVERGED<|MERGE_RESOLUTION|>--- conflicted
+++ resolved
@@ -15,15 +15,7 @@
 import numpy as np
 
 from aiida_lammps.data.trajectory import LammpsTrajectory
-<<<<<<< HEAD
-from aiida_lammps.parsers.parse_raw import (
-    parse_final_data,
-    parse_logfile,
-    parse_output_file,
-)
-=======
 from aiida_lammps.parsers.parse_raw import parse_final_data, parse_outputfile
->>>>>>> 22cf69c0
 
 
 class LammpsBaseParser(Parser):
@@ -67,42 +59,22 @@
 
         list_of_files = out_folder.base.repository.list_object_names()
 
-<<<<<<< HEAD
         # Check the output file
         outputfile_filename = self.node.get_option("output_filename")
         if outputfile_filename not in list_of_files:
             return self.exit_codes.ERROR_OUTPUT_FILE_MISSING
-        parsed_output = parse_output_file(
+        parsed_data = parse_outputfile(
             file_contents=self.node.outputs.retrieved.base.repository.get_object_content(
                 outputfile_filename
             )
         )
 
-        if parsed_output["errors"]:
-            for entry in parsed_output["errors"]:
-                self.logger.error(f"LAMMPS emmitted the error {entry}")
+        if parsed_data["global"]["errors"]:
+            for entry in parsed_data["global"]["errors"]:
+                self.logger.error(f"LAMMPS emitted the error {entry}")
                 return self.exit_codes.ERROR_PARSER_DECTECTED_LAMMPS_RUN_ERROR.format(
                     error=entry
                 )
-
-        # check log file
-        logfile_filename = self.node.get_option("logfile_filename")
-        if logfile_filename not in list_of_files:
-            return self.exit_codes.ERROR_LOG_FILE_MISSING
-        parsed_data = parse_logfile(
-=======
-        # check output file
-        output_filename = self.node.get_option("output_filename")
-        if output_filename not in list_of_files:
-            return self.exit_codes.ERROR_OUTFILE_MISSING
-        parsed_data = parse_outputfile(
->>>>>>> 22cf69c0
-            file_contents=self.node.outputs.retrieved.base.repository.get_object_content(
-                output_filename
-            )
-        )
-        if parsed_data is None:
-            return self.exit_codes.ERROR_PARSING_OUTFILE
 
         global_data = parsed_data["global"]
         arrays = parsed_data["time_dependent"]
@@ -123,10 +95,9 @@
                 )
                 global_data["total_wall_time_seconds"] = total_wall_time_seconds
 
-        if parsed_output["warnings"]:
-            global_data["warnings"] = parsed_output["warnings"]
-            for entry in parsed_output["warnings"]:
-                self.logger.warning(f"LAMMPS emmitted the warning {entry}")
+        if parsed_data["global"]["warnings"]:
+            for entry in parsed_data["global"]["warnings"]:
+                self.logger.warning(f"LAMMPS emitted the warning {entry}")
 
         # check final variable file
         final_variables = None
@@ -140,7 +111,6 @@
         )
         if final_variables is None:
             return self.exit_codes.ERROR_PARSING_FINAL_VARIABLES
-<<<<<<< HEAD
 
         results.update(**final_variables)
 
@@ -160,10 +130,6 @@
                 and _end_file_found
             ):
                 return self.exit_codes.ERROR_RESTART_FILE_MISSING
-=======
-
-        results.update(**final_variables)
->>>>>>> 22cf69c0
 
         # Expose the results from the lammps.out outputs
         self.out("results", orm.Dict(results))
