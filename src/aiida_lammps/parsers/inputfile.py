--- conflicted
+++ resolved
@@ -15,11 +15,7 @@
 import json
 import os
 import re
-<<<<<<< HEAD
-from typing import Any, Dict, List, Optional, Union, Tuple
-=======
 from typing import Any, Dict, List, Optional, Tuple, Union
->>>>>>> ba1af81e
 
 from aiida import orm
 import numpy as np
